// Copyright © 2020, 2021 Attestant Limited.
// Licensed under the Apache License, Version 2.0 (the "License");
// you may not use this file except in compliance with the License.
// You may obtain a copy of the License at
//
//     http://www.apache.org/licenses/LICENSE-2.0
//
// Unless required by applicable law or agreed to in writing, software
// distributed under the License is distributed on an "AS IS" BASIS,
// WITHOUT WARRANTIES OR CONDITIONS OF ANY KIND, either express or implied.
// See the License for the specific language governing permissions and
// limitations under the License.

package http

import (
	"context"
	"fmt"
	"net"
	"net/http"
	"net/url"
	"strings"
	"sync"
	"time"

	eth2client "github.com/attestantio/go-eth2-client"
	api "github.com/attestantio/go-eth2-client/api/v1"
	"github.com/attestantio/go-eth2-client/spec/phase0"
	"github.com/pkg/errors"
	"github.com/rs/zerolog"
	zerologger "github.com/rs/zerolog/log"
)

// Service is an Ethereum 2 client service.
type Service struct {
	// log is a service-wide logger.
	log zerolog.Logger

	base    *url.URL
	address string
	client  *http.Client
	timeout time.Duration

	// Various information from the node that does not change during the
	// lifetime of a beacon node.
	genesis              *api.Genesis
	genesisMutex         sync.RWMutex
	spec                 map[string]interface{}
	specMutex            sync.RWMutex
	depositContract      *api.DepositContract
	depositContractMutex sync.RWMutex
	forkSchedule         []*phase0.Fork
	forkScheduleMutex    sync.RWMutex
	nodeVersion          string
	nodeVersionMutex     sync.RWMutex

	// API support.
	supportsV2BeaconBlocks    bool
	supportsV2BeaconState     bool
	supportsV2ValidatorBlocks bool

	// User-specified chunk sizes.
	userIndexChunkSize  int
	userPubKeyChunkSize int
<<<<<<< HEAD

	// Endpoint support.
	connectedToDVTMiddleware bool
=======
	extraHeaders        map[string]string
>>>>>>> 097a53c5
}

// New creates a new Ethereum 2 client service, connecting with a standard HTTP.
func New(ctx context.Context, params ...Parameter) (eth2client.Service, error) {
	parameters, err := parseAndCheckParameters(params...)
	if err != nil {
		return nil, errors.Wrap(err, "problem with parameters")
	}

	// Set logging.
	log := zerologger.With().Str("service", "client").Str("impl", "http").Logger()
	if parameters.logLevel != log.GetLevel() {
		log = log.Level(parameters.logLevel)
	}

	client := &http.Client{
		Timeout: parameters.timeout,
		Transport: &http.Transport{
			DialContext: (&net.Dialer{
				Timeout:   parameters.timeout,
				KeepAlive: 30 * time.Second,
				DualStack: true,
			}).DialContext,
			MaxIdleConns:        64,
			MaxConnsPerHost:     64,
			MaxIdleConnsPerHost: 64,
			IdleConnTimeout:     600 * time.Second,
		},
	}

	address := parameters.address
	if !strings.HasPrefix(address, "http") {
		address = fmt.Sprintf("http://%s", address)
	}
	if !strings.HasSuffix(address, "/") {
		address = fmt.Sprintf("%s/", address)
	}
	base, err := url.Parse(address)
	if err != nil {
		return nil, errors.Wrap(err, "invalid URL")
	}

	s := &Service{
		log:                 log,
		base:                base,
		address:             parameters.address,
		client:              client,
		timeout:             parameters.timeout,
		userIndexChunkSize:  parameters.indexChunkSize,
		userPubKeyChunkSize: parameters.pubKeyChunkSize,
		extraHeaders:        parameters.extraHeaders,
	}

	// Fetch static values to confirm the connection is good.
	if err := s.fetchStaticValues(ctx); err != nil {
		return nil, errors.Wrap(err, "failed to confirm node connection")
	}

	// Periodially refetch static values in case of client update.
	if err := s.periodicClearStaticValues(ctx); err != nil {
		return nil, errors.Wrap(err, "failed to set update ticker")
	}

	// Handle flags for API versioning.
	if err := s.checkAPIVersioning(ctx); err != nil {
		return nil, errors.Wrap(err, "failed to check API versioning")
	}

	// Handle connection to DVT middleware.
	if err := s.checkDVT(ctx); err != nil {
		return nil, errors.Wrap(err, "failed to check DVT connection")
	}

	// Close the service on context done.
	go func(s *Service) {
		<-ctx.Done()
		log.Trace().Msg("Context done; closing connection")
		s.close()
	}(s)

	return s, nil
}

// fetchStaticValues fetches values that never change.
// This caches the values, avoiding future API calls.
func (s *Service) fetchStaticValues(ctx context.Context) error {
	if _, err := s.Genesis(ctx); err != nil {
		return errors.Wrap(err, "failed to fetch genesis")
	}
	if _, err := s.Spec(ctx); err != nil {
		return errors.Wrap(err, "failed to fetch spec")
	}
	if _, err := s.DepositContract(ctx); err != nil {
		return errors.Wrap(err, "failed to fetch deposit contract")
	}
	if _, err := s.ForkSchedule(ctx); err != nil {
		return errors.Wrap(err, "failed to fetch fork schedule")
	}
	if _, err := s.NodeVersion(ctx); err != nil {
		return errors.Wrap(err, "failed to fetch node version")
	}

	return nil
}

// periodicClearStaticValues periodically sets static values to nil so they are
// refetched the next time they are required.
func (s *Service) periodicClearStaticValues(ctx context.Context) error {
	go func(s *Service, ctx context.Context) {
		// Refreah every 5 minutes.
		refreshTicker := time.NewTicker(5 * time.Minute)
		for {
			select {
			case <-refreshTicker.C:
				s.genesisMutex.Lock()
				s.genesis = nil
				s.genesisMutex.Unlock()
				s.specMutex.Lock()
				s.spec = nil
				s.specMutex.Unlock()
				s.depositContractMutex.Lock()
				s.depositContract = nil
				s.depositContractMutex.Unlock()
				s.forkScheduleMutex.Lock()
				s.forkSchedule = nil
				s.forkScheduleMutex.Unlock()
				s.nodeVersionMutex.Lock()
				s.nodeVersion = ""
				s.nodeVersionMutex.Unlock()
			case <-ctx.Done():
				return
			}
		}
	}(s, ctx)
	return nil
}

// checkAPIVersioning checks the versions of some APIs and sets
// internal flags appropriately.
func (s *Service) checkAPIVersioning(ctx context.Context) error {
	// Start by setting the API v2 flag for blocks and fetching block 0.
	s.supportsV2BeaconBlocks = true
	_, err := s.SignedBeaconBlock(ctx, "0")
	if err == nil {
		// It's good.  Assume that other V2 APIs introduced with Altair
		// are present.
		s.supportsV2BeaconState = true
		s.supportsV2ValidatorBlocks = true
	} else {
		// Assume this is down to the V2 endpoint missing rather than
		// some other failure.
		s.supportsV2BeaconBlocks = false
	}
	return nil
}

// checkDVT checks if connected to DVT middleware and sets
// internal flags appropriately.
func (s *Service) checkDVT(ctx context.Context) error {
	version, err := s.NodeVersion(ctx)
	if err != nil {
		return errors.Wrap(err, "failed to obtain node version for DVT check")
	}

	if strings.Contains(strings.ToLower(version), "charon") {
		s.connectedToDVTMiddleware = true
	}

	return nil
}

// Name provides the name of the service.
func (s *Service) Name() string {
	return "Standard (HTTP)"
}

// Address provides the address for the connection.
func (s *Service) Address() string {
	return s.address
}

// close closes the service, freeing up resources.
func (s *Service) close() {
}<|MERGE_RESOLUTION|>--- conflicted
+++ resolved
@@ -62,13 +62,10 @@
 	// User-specified chunk sizes.
 	userIndexChunkSize  int
 	userPubKeyChunkSize int
-<<<<<<< HEAD
+	extraHeaders        map[string]string
 
 	// Endpoint support.
 	connectedToDVTMiddleware bool
-=======
-	extraHeaders        map[string]string
->>>>>>> 097a53c5
 }
 
 // New creates a new Ethereum 2 client service, connecting with a standard HTTP.
